--- conflicted
+++ resolved
@@ -287,24 +287,7 @@
 where variables are updated according to a linear local approximation of the
 objective function. No derivatives of the objective function are needed.
 
-<<<<<<< HEAD
 $(_doc_common)
-=======
-$(_doc_2_inputs_5_outputs)
-
-The objective function takes two arguments, the variables `x` and a vector `cx`
-to store the non-linear constraints, and returns the function value, it shall
-implement the following signature:
-
-    f(x::Vector{Cdouble}, cx::Vector{Cdouble})::Real
-
-where the e,tries of `cx` are to be overwritten by the non-linear constraints
-`c(x)`.
-
-Allowed keywords are (`n = length(x)` is the number of variables):
-
-$(_doc_common_keywords)
->>>>>>> 8675139b
 
 $(_doc_bound_constraints)
 
@@ -523,18 +506,10 @@
                  iprint::Union{Integer,Message} = MSG_NONE,
                  xl::Union{AbstractVector{<:Real},Nothing} = nothing,
                  xu::Union{AbstractVector{<:Real},Nothing} = nothing,
-<<<<<<< HEAD
                  linear_ineq::Union{LinearConstraints,Nothing} = nothing,
                  linear_eq::Union{LinearConstraints,Nothing} = nothing,
                  nonlinear_ineq = nothing,
                  nonlinear_eq = nothing)
-=======
-                 rhobeg::Real = 1.0,
-                 rhoend::Real = 1e-4*rhobeg,
-                 ftarget::Real = -Inf,
-                 maxfun::Integer = 100*length(x),
-                 iprint::Union{Integer,Message} = MSG_NONE)
->>>>>>> 8675139b
     # Check arguments and get constraints.
     n = length(x) # number of variables
     _check_rho(rhobeg, rhoend)
@@ -606,17 +581,8 @@
                  iprint::Union{Integer,Message} = MSG_NONE,
                  xl::Union{AbstractVector{<:Real},Nothing} = nothing,
                  xu::Union{AbstractVector{<:Real},Nothing} = nothing,
-<<<<<<< HEAD
                  linear_ineq::Union{LinearConstraints,Nothing} = nothing,
                  linear_eq::Union{LinearConstraints,Nothing} = nothing)
-=======
-                 rhobeg::Real = 1.0,
-                 rhoend::Real = 1e-4*rhobeg,
-                 ftarget::Real = -Inf,
-                 maxfun::Integer = 100*length(x),
-                 npt::Integer = 2*length(x) + 1,
-                 iprint::Union{Integer,Message} = MSG_NONE)
->>>>>>> 8675139b
     # Check arguments and get constraints.
     n = length(x) # number of variables
     _check_npt(npt, n)
@@ -692,7 +658,6 @@
     wrk::Vector{Cdouble} # workspace for variables
 end
 
-<<<<<<< HEAD
 unconstrained(x::AbstractVector{T}) where {T} = NullVector{T}()
 
 ObjFun(f, n::Integer, scl::AbstractVector) =
@@ -802,14 +767,6 @@
     f = last(_objfun_stack[Threads.threadid()])
     unsafe_store!(f_ptr, unsafe_call(f, x_ptr, c_ptr))
     return nothing
-=======
-# Small structure to wrap objective functions with constraints for COBYLA at
-# low level.
-struct ObjFunCon <: AbstractObjFun
-    f::Any  # user-defined objective function
-    nx::Int # number of variables
-    nc::Int # number of non-linear constraints
->>>>>>> 8675139b
 end
 
 function unsafe_call(f::ObjFun, x_ptr::Ptr{Cdouble})
@@ -853,17 +810,9 @@
 # optimization method in a `try-finally` clause.
 const _objfun_stack = Vector{Vector{ObjFun}}(undef, 0)
 
-<<<<<<< HEAD
 # Private function `_get_objfun_stack` yields the stack of objective functions
 # for the caller thread.
 function _get_objfun_stack()
-=======
-# Private function `_get_stack` yields the stack for the caller thread and for
-# a given type of objective function.
-_get_stack(fw::ObjFun) = _get_stack(_objfun_stack)
-_get_stack(fw::ObjFunCon) = _get_stack(_objfuncon_stack)
-function _get_stack(stack::Vector{Vector{T}}) where {T}
->>>>>>> 8675139b
     i = Threads.threadid()
     while length(_objfun_stack) < i
         push!(_objfun_stack, Vector{ObjFun}(undef, 0))
